--- conflicted
+++ resolved
@@ -349,12 +349,9 @@
         auto dphi   = cb.eval_gradients(qp.first);
         Matrix<T,2,1> n      = level_set_function.normal(qp.first);
 
-<<<<<<< HEAD
         //if (where == element_location::IN_POSITIVE_SIDE)
         //    n = -n;
 
-=======
->>>>>>> d4c5cd32
         stiff -= qp.second * phi * (dphi * n).transpose();
         stiff -= qp.second * (dphi * n) * phi.transpose();
         stiff += qp.second * phi * phi.transpose() * cell_eta(msh, cl) / hT;
